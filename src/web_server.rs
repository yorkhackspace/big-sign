use std::{sync::Arc, time::Duration};

use axum::{
    body::Bytes,
    extract::{Path, State},
    http::{header, HeaderValue, StatusCode},
    response::{Html, IntoResponse},
    routing::{post, put},
    Json, Router,
};
use serde::{Deserialize, Serialize};
use tower::ServiceBuilder;
use tower_http::{
    services::ServeDir,
    timeout::TimeoutLayer,
    trace::{DefaultMakeSpan, DefaultOnResponse, TraceLayer},
    LatencyUnit, ServiceBuilderExt,
};

use crate::{SignCommand, SignScriptLanguage};

/// State shared between the main application and the HTTP application.
#[derive(Clone)]
pub struct AppState {
    /// Message channel into which commands can be sent.
    command_tx: tokio::sync::mpsc::UnboundedSender<SignCommand>,
}

impl AppState {
    /// Creates a new [`AppState`].
    ///
    /// # Arguments
    /// * `command_tx`: Channel into which commands can be sent.
    ///
    /// # Returns
    /// A new [`AppState`].
    pub fn new(command_tx: tokio::sync::mpsc::UnboundedSender<SignCommand>) -> Self {
        Self { command_tx }
    }
}

/// Creates a new app for handling HTTP requests.
///
/// # Arguments
/// * `state`: Shared application state.
///
/// # Returns
/// A [`Router`] for handling requests.
pub fn app(state: AppState) -> Router {
    let sensitive_headers: Arc<[_]> = vec![header::AUTHORIZATION, header::COOKIE].into();
    let middleware = ServiceBuilder::new()
        // Mark the `Authorization` and `Cookie` headers as sensitive so it doesn't show in logs
        .sensitive_request_headers(sensitive_headers.clone())
        // Add high level tracing/logging to all requests
        .layer(
            TraceLayer::new_for_http()
                .on_body_chunk(|chunk: &Bytes, latency: Duration, _: &tracing::Span| {
                    tracing::trace!(size_bytes = chunk.len(), latency = ?latency, "sending body chunk")
                })
                .make_span_with(DefaultMakeSpan::new().include_headers(true))
                .on_response(DefaultOnResponse::new().include_headers(true).latency_unit(LatencyUnit::Micros)),
        )
        .sensitive_response_headers(sensitive_headers)
        // Set a timeout
        .layer(TimeoutLayer::new(Duration::from_secs(10)))
        // Box the response body so it implements `Default` which is required by axum
        .map_response_body(axum::body::boxed)
        // Compress responses
        .compression()
        // Set a `Content-Type` if there isn't one already.
        .insert_response_header_if_not_present(
            header::CONTENT_TYPE,
            HeaderValue::from_static("application/octet-stream"),
        );

    Router::new()
        .route("/script", post(post_script_handler))
        .route("/text/:textKey", put(put_text_handler))
        .layer(middleware)
        .with_state(state)
        .fallback_service(ServeDir::new("static"))
}

<<<<<<< HEAD
/// Handles a GET to `/`.
///
/// # Returns
/// A HTML string.
async fn get_index() -> Html<String> {
    Html("YHS Sign Goes Here".to_string())
}

=======
>>>>>>> 7dff8a38
/// Parameters for a PUT to `/text/:textKey`.
#[derive(Debug, Serialize, Deserialize)]
pub struct PutTextParams {
    /// The key to PUT text to.
    #[serde(rename = "textKey")]
    pub text_key: String,
}

/// Body for a PUT to `/text/:textKey`.
#[derive(Debug, Serialize, Deserialize)]
pub struct PutTextRequest {
    /// Text to display.
    pub text: String,
}

/// Handles a PUT to `/text/:textKey`.
///
/// # Arguments
/// * `state`: Shared application state.
/// * `text_key`: Key to write to.
/// * `body`: Request body.
///
/// # Returns
/// A status code.
#[axum::debug_handler]
async fn put_text_handler(
    state: State<AppState>,
    Path(PutTextParams { text_key }): Path<PutTextParams>,
    Json(body): Json<PutTextRequest>,
) -> impl IntoResponse {
    // TODO: We should have a list of keys that isn't hard-coded.
    if ["test", "lulzbot", "anycubic"].contains(&text_key.as_str()) {
        state
            .command_tx
            .send(SignCommand::WriteText { text: body.text })
            .ok(); // TODO: Handle errors

        StatusCode::OK
    } else {
        StatusCode::FORBIDDEN
    }
}

/// Body for a POST to `/script`.
#[derive(Debug, Serialize, Deserialize)]
pub struct PostScriptRequest {
    pub language: SignScriptLanguage,
    /// Script to execute.
    pub script: String,
}

/// Handles a POST to `/script`.
///
/// # Arguments
/// * `state`: Shared application state.
/// * `body`: Request body.
///
/// # Returns
/// A status code.
#[axum::debug_handler]
async fn post_script_handler(
    state: State<AppState>,
    Json(body): Json<PostScriptRequest>,
) -> impl IntoResponse {
    state
        .command_tx
        .send(SignCommand::RunScript {
            script_language: SignScriptLanguage::Rhai,
            script: body.script,
        })
        .ok(); // TODO: Handle errors

    StatusCode::OK
}<|MERGE_RESOLUTION|>--- conflicted
+++ resolved
@@ -81,17 +81,6 @@
         .fallback_service(ServeDir::new("static"))
 }
 
-<<<<<<< HEAD
-/// Handles a GET to `/`.
-///
-/// # Returns
-/// A HTML string.
-async fn get_index() -> Html<String> {
-    Html("YHS Sign Goes Here".to_string())
-}
-
-=======
->>>>>>> 7dff8a38
 /// Parameters for a PUT to `/text/:textKey`.
 #[derive(Debug, Serialize, Deserialize)]
 pub struct PutTextParams {
