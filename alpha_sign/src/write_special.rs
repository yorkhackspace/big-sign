use time::Time;

use crate::ParseInput;
use crate::ParseResult;

#[derive(Debug, Eq, PartialEq)]
pub enum WriteSpecial {
    SetTime(SetTime),
    ToggleSpeaker(ToggleSpeaker),
    ConfigureMemory(ConfigureMemory),
    ClearMemoryAndFlash(ClearMemoryAndFlash),
    SetDayOfWeek(SetDayOfWeek),
    SetTimeFormat(SetTimeFormat),
    GenerateSpeakerTone(GenerateSpeakerTone),
    SetRunTimeTable(SetRunTimeTable),
    DisplayAtXYPosition(),
    SoftReset(SoftReset),
    SetRunSequence(SetRunSequence),
    SetDimminRegister(),
    SetDimmingTimes(),
    SetRunDayTable(SetRunDayTable),
    ClearSerialErrorStatusRegister(ClearSerialErrorStatusRegister),
}

impl WriteSpecial {
    const COMMANDCODE: u8 = 0x45;

    pub fn encode(&self) -> Vec<u8> {
        let mut res = vec![Self::COMMANDCODE];
        let mut inner = match &self {
            WriteSpecial::SetTime(set_time) => set_time.encode(),
            WriteSpecial::ToggleSpeaker(toggle_speaker) => toggle_speaker.encode(),
            WriteSpecial::ConfigureMemory(configure_memory) => configure_memory.encode(),
            WriteSpecial::ClearMemoryAndFlash(clear_memory_and_flash) => {
                clear_memory_and_flash.encode()
            }
            WriteSpecial::SetDayOfWeek(set_day_of_week) => set_day_of_week.encode(),
            WriteSpecial::SetTimeFormat(set_time_format) => set_time_format.encode(),
            WriteSpecial::GenerateSpeakerTone(generate_speaker_tone) => {
                generate_speaker_tone.encode()
            }
            WriteSpecial::SetRunTimeTable(set_run_time_table) => set_run_time_table.encode(),
            WriteSpecial::DisplayAtXYPosition() => todo!(),
            WriteSpecial::SoftReset(soft_reset) => soft_reset.encode(),
            WriteSpecial::SetRunSequence(set_run_sequence) => set_run_sequence.encode(),
            WriteSpecial::SetDimminRegister() => todo!(),
            WriteSpecial::SetDimmingTimes() => todo!(),
            WriteSpecial::SetRunDayTable(set_run_day_table) => set_run_day_table.encode(),
            WriteSpecial::ClearSerialErrorStatusRegister(clear_serial_status_register) => {
                clear_serial_status_register.encode()
            }
        };
        res.append(&mut inner);
        res
    }

    pub fn parse(input: ParseInput) -> ParseResult<Self> {
        todo!()
    }
}
#[derive(Debug, PartialEq, Eq)]
pub struct SetTime {
    pub time: Time,
}

impl SetTime {
    const SPECIAL_LABEL: &'static [u8] = &[0x20];

    pub fn new(time: Time) -> Self {
        Self { time }
    }

    fn encode(&self) -> Vec<u8> {
        let hours = self.time.hour();
        let minutes = self.time.minute();
        let mut time = format!("{hours:0>2}{minutes:0>2}").into_bytes();
        let mut res: Vec<u8> = Self::SPECIAL_LABEL.into();
        res.append(&mut time);
        res
    }
}
#[derive(Debug, PartialEq, Eq)]
pub struct ToggleSpeaker {
    pub enabled: bool,
}

impl ToggleSpeaker {
    const SPECIAL_LABEL: &'static [u8] = &[0x21];

    pub fn new(enabled: bool) -> Self {
        Self { enabled }
    }

    fn encode(&self) -> Vec<u8> {
        let mut res: Vec<u8> = Self::SPECIAL_LABEL.into();
        if self.enabled {
            res.push(0x30);
            res.push(0x30);
        } else {
            res.push(0x46);
            res.push(0x46);
        }
        res
    }
}
#[derive(Debug, PartialEq, Eq)]
pub enum ColorStatus {
    Monochrome,
    Tricolor,
    Octocolor,
}
#[derive(Debug, PartialEq, Eq)]
pub struct StartStopTime {
    time: Time,
}

impl StartStopTime {
    pub fn new(hour: u8, tens: u8) -> Result<Self, time::error::ComponentRange> {
        Ok(Self {
            time: Time::from_hms(hour, tens * 10, 0)?,
        })
    }
    pub fn time(&self) -> Time {
        self.time
    }
}
#[derive(Debug, PartialEq, Eq)]
pub enum OnPeriod {
    Always,
    Never,
    AllDay, //TODO work out what this means
    Range {
        start_time: StartStopTime,
        end_time: StartStopTime,
    },
}

impl OnPeriod {
    fn encode(&self) -> Vec<u8> {
        let res: [u8; 2] = match self {
            OnPeriod::Always => [0xFF, 0x00],
            OnPeriod::Never => [0xFE, 0x00],
            OnPeriod::AllDay => [0xFD, 0x00],
            OnPeriod::Range {
                start_time,
                end_time,
            } => [
                start_time.time.hour() * 6 + start_time.time.minute() / 10,
                end_time.time.hour() * 6 + end_time.time.minute() / 10,
            ],
        };
        format!("{start:0<2X}{end:0<2X}", start = res[0], end = res[1]).into_bytes()
    }
}
#[derive(Debug, PartialEq, Eq)]
pub enum FileType {
    Text {
        size: u16,
        on_period: OnPeriod,
    },
    String {
        size: u16,
    },
    Dots {
        x: u8,
        y: u8,
        color_status: ColorStatus,
    },
}
#[derive(Debug, PartialEq, Eq)]
pub struct MemoryConfiguration {
    pub label: char,
    pub file_type: FileType,
    pub keyboard_accessible: bool,
}

impl MemoryConfiguration {
    pub fn new(label: char, file_type: FileType, keyboard_accessible: bool) -> Self {
        Self {
            label,
            file_type,
            keyboard_accessible,
        }
    }

    fn encode(&self) -> Vec<u8> {
        let mut res: Vec<u8> = vec![self.label as u8];
        let file_type = match self.file_type {
            FileType::Text { .. } => 0x41,
            FileType::String { .. } => 0x42,
            FileType::Dots { .. } => 0x43, //TODO confirm if this is correct might be 0x44 is typo in spec
        };
        res.push(file_type);
        if self.keyboard_accessible {
            res.push(0x55);
        } else {
            res.push(0x4c)
        }
        let mut file_size = match &self.file_type {
            FileType::Text { size, .. } | FileType::String { size, .. } => {
                format!("{size:0>4}").into_bytes()
            }
            FileType::Dots { x, y, .. } => format!("{y:0>2}{x:0>2}").into_bytes(),
        };
        res.append(&mut file_size);
        let mut file_config: Vec<u8> = match &self.file_type {
            FileType::Text { ref on_period, .. } => on_period.encode(),
            FileType::String { .. } => vec![0x30, 0x30, 0x30, 0x30],
            FileType::Dots { color_status, .. } => match color_status {
                ColorStatus::Monochrome => vec![0x31, 0x30, 0x30, 0x30],
                ColorStatus::Tricolor => vec![0x32, 0x30, 0x30, 0x30],
                ColorStatus::Octocolor => vec![0x38, 0x30, 0x30, 0x30],
            },
        };
        res.append(&mut file_config);
        res
    }
}
<<<<<<< HEAD
#[derive(Debug, PartialEq, Eq)]
=======

pub struct SignOutOfMemory {}

>>>>>>> 3b66cd48
pub struct ConfigureMemory {
    //TODO check only the last file can have a size of 0
    configurations: Vec<MemoryConfiguration>,
}

impl ConfigureMemory {
    const SPECIAL_LABEL: &'static [u8] = &[0x24];

    pub fn new(configurations: Vec<MemoryConfiguration>) -> Result<Self, SignOutOfMemory> {
        for configuration in configurations.iter().rev().skip(1) {
            //TODO ignore for last element
            match configuration.file_type {
                FileType::Text { size, .. } | FileType::String { size } => {
                    if size == 0 {
                        return Err(SignOutOfMemory {});
                    }
                }
                _ => (),
            }
        }
        Ok(Self { configurations })
    }

    fn encode(&self) -> Vec<u8> {
        let mut res: Vec<u8> = Self::SPECIAL_LABEL.into();
        for configuration in &self.configurations {
            res.append(&mut configuration.encode())
        }
        res
    }
}
#[derive(Debug, PartialEq, Eq)]
pub struct ClearMemoryAndFlash {}

impl ClearMemoryAndFlash {
    const SPECIAL_LABEL: &'static [u8] = &[0x24, 0x24, 0x24, 0x24];

    pub fn new() -> Self {
        Self {}
    }

    fn encode(&self) -> Vec<u8> {
        Self::SPECIAL_LABEL.into()
    }
}
#[derive(Debug, PartialEq, Eq)]
pub struct SetDayOfWeek {
    pub day: time::Weekday,
}

impl SetDayOfWeek {
    const SPECIAL_LABEL: &'static [u8] = &[0x26];

    pub fn new(day: time::Weekday) -> Self {
        Self { day }
    }

    fn encode(&self) -> Vec<u8> {
        let mut res: Vec<u8> = Self::SPECIAL_LABEL.into();
        let day = match self.day {
            time::Weekday::Sunday => 0x31,
            time::Weekday::Monday => 0x32,
            time::Weekday::Tuesday => 0x33,
            time::Weekday::Wednesday => 0x34,
            time::Weekday::Thursday => 0x35,
            time::Weekday::Friday => 0x36,
            time::Weekday::Saturday => 0x37,
        };
        res.push(day);
        res
    }
}
#[derive(Debug, PartialEq, Eq)]
pub struct SetTimeFormat {
    pub twenty_four_hour: bool,
}

impl SetTimeFormat {
    const SPECIAL_LABEL: &'static [u8] = &[0x27];

    pub fn new(twenty_four_hour: bool) -> Self {
        Self { twenty_four_hour }
    }

    fn encode(&self) -> Vec<u8> {
        let mut res: Vec<u8> = Self::SPECIAL_LABEL.into();
        if self.twenty_four_hour {
            res.push(0x4D)
        } else {
            res.push(0x53)
        }

        res
    }
}

#[derive(Debug, PartialEq, Eq)]
pub enum ToneError {
    DurationOutOfRange,
    RepeatsOutOfRange,
    FrequencyOutOfRange,
}
#[derive(Debug, PartialEq, Eq)]
pub struct ProgrammmableTone {
    frequency: u8,
    duration: u8,
    repeats: u8,
}

impl ProgrammmableTone {
    pub fn new(frequency: u8, duration: u8, repeats: u8) -> Result<Self, ToneError> {
        if frequency > 0xFE {
            Err(ToneError::FrequencyOutOfRange)
        } else if duration > 0xF {
            Err(ToneError::DurationOutOfRange)
        } else if repeats > 0xF {
            Err(ToneError::RepeatsOutOfRange)
        } else {
            Ok(Self {
                frequency,
                duration,
                repeats,
            })
        }
    }

    pub fn frequency(&self) -> u8 {
        self.frequency
    }

    pub fn duration(&self) -> u8 {
        self.duration
    }

    pub fn repeats(&self) -> u8 {
        self.repeats
    }

    fn encode(&self) -> Vec<u8> {
        let mut res: Vec<u8> = vec![0x32];
        res.append(
            &mut format!(
                "{frequency:0<2X}{duration:X}{repeats:X}",
                frequency = self.frequency,
                duration = self.duration,
                repeats = self.repeats
            )
            .into_bytes(),
        );
        res
    }
}
#[derive(Debug, PartialEq, Eq)]
pub enum ToneType {
    SpeakerOn,
    SpeakerOff,
    Continuous2Seconds,
    ShortBeep2Seconds,
    ProgrammmableTone {
        programmable_tone: ProgrammmableTone,
    },
    StoreProgrammableSound,
    TriggerProgrammableSound,
}
#[derive(Debug, PartialEq, Eq)]
pub struct GenerateSpeakerTone {
    pub tone_type: ToneType,
}

impl GenerateSpeakerTone {
    const SPECIAL_LABEL: &'static [u8] = &[0x28];

    pub fn new(tone_type: ToneType) -> Self {
        Self { tone_type }
    }

    fn encode(&self) -> Vec<u8> {
        let mut res: Vec<u8> = Self::SPECIAL_LABEL.into();
        match &self.tone_type {
            ToneType::SpeakerOn => res.push(0x41),
            ToneType::SpeakerOff => res.push(0x42),
            ToneType::Continuous2Seconds => res.push(0x30),
            ToneType::ShortBeep2Seconds => res.push(0x31),
            ToneType::ProgrammmableTone { programmable_tone } => {
                res.append(&mut programmable_tone.encode())
            }
            ToneType::StoreProgrammableSound => todo!(),
            ToneType::TriggerProgrammableSound => todo!(),
        }
        res
    }
}

pub struct RunTimeTable {
    label: char,
    on_period: OnPeriod,
}

impl RunTimeTable {
    pub fn new(label: char, on_period: OnPeriod) -> Self {
        Self { label, on_period }
    }

    fn encode(&self) -> Vec<u8> {
        let mut res: Vec<u8> = vec![self.label as u8];
        res.append(&mut self.on_period.encode());
        res
    }
}

pub struct SetRunTimeTable {
    pub run_time_tables: Vec<RunTimeTable>,
}

impl SetRunTimeTable {
    const SPECIAL_LABEL: &'static [u8] = &[0x29];

    pub fn new(run_time_tables: Vec<RunTimeTable>) -> Self {
        Self { run_time_tables }
    }

    fn encode(&self) -> Vec<u8> {
        let mut res: Vec<u8> = Self::SPECIAL_LABEL.into();
        for run_time_table in &self.run_time_tables {
            res.append(&mut run_time_table.encode())
        }
        res
    }
}

pub struct SoftReset {}

impl SoftReset {
    const SPECIAL_LABEL: &'static [u8] = &[0x2c];

    pub fn new() -> Self {
        Self {}
    }

    fn encode(&self) -> Vec<u8> {
        let res: Vec<u8> = Self::SPECIAL_LABEL.into();
        res
    }
}
pub struct TooManyTextFiles {}

pub enum RunSequenceType {
    FollowFileTimes,
    IgnoreFileTimes,
    DeleteAtOffTime,
}

pub struct SetRunSequence {
    pub run_seqeunce_type: RunSequenceType,

    pub keyboard_accessible: bool,
    text_files: Vec<char>,
}

impl SetRunSequence {
    const SPECIAL_LABEL: &'static [u8] = &[0x2e];

    pub fn new(
        run_seqeunce_type: RunSequenceType,
        keyboard_accessible: bool,
        text_files: Vec<char>,
    ) -> Result<Self, TooManyTextFiles> {
        if text_files.len() > 128 {
            return Err(TooManyTextFiles {});
        }
        Ok(Self {
            run_seqeunce_type,
            keyboard_accessible,
            text_files,
        })
    }

    fn encode(&self) -> Vec<u8> {
        let mut res: Vec<u8> = Self::SPECIAL_LABEL.into();
        if self.keyboard_accessible {
            res.push(0x55)
        } else {
            res.push(0x4C)
        }
        for label in &self.text_files {
            res.push(*label as u8)
        }
        res
    }
}

pub enum RunDays {
    Daily,
    WeekDays,
    Weekends,
    Always,
    Never,
    Range {
        start_day: time::Weekday,
        stop_day: time::Weekday,
    },
}

impl RunDays {
    fn encode(&self) -> Vec<u8> {
        match &self {
            RunDays::Daily => vec![0x30, 0x30],
            RunDays::WeekDays => vec![0x38, 0x30],
            RunDays::Weekends => vec![0x39, 0x30],
            RunDays::Always => vec![0x41, 0x30],
            RunDays::Never => vec![0x42, 0x30],
            RunDays::Range {
                start_day,
                stop_day,
            } => {
                let start = match start_day {
                    time::Weekday::Sunday => 0x31,
                    time::Weekday::Monday => 0x32,
                    time::Weekday::Tuesday => 0x33,
                    time::Weekday::Wednesday => 0x34,
                    time::Weekday::Thursday => 0x35,
                    time::Weekday::Friday => 0x36,
                    time::Weekday::Saturday => 0x37,
                };
                let stop = match stop_day {
                    time::Weekday::Sunday => 0x31,
                    time::Weekday::Monday => 0x32,
                    time::Weekday::Tuesday => 0x33,
                    time::Weekday::Wednesday => 0x34,
                    time::Weekday::Thursday => 0x35,
                    time::Weekday::Friday => 0x36,
                    time::Weekday::Saturday => 0x37,
                };
                vec![start, stop]
            }
        }
    }
}

pub struct SetRunDayTable {
    pub label: char,
    pub run_days: RunDays,
}

impl SetRunDayTable {
    const SPECIAL_LABEL: &'static [u8] = &[0x32];

    pub fn new(label: char, run_days: RunDays) -> Self {
        Self { label, run_days }
    }

    fn encode(&self) -> Vec<u8> {
        let mut res: Vec<u8> = Self::SPECIAL_LABEL.into();
        res.push(self.label as u8);
        res.append(&mut self.run_days.encode());
        res
    }
}

pub struct ClearSerialErrorStatusRegister {
    //TODO confirm whether this is correct, the
    //documentation sucks
}

impl ClearSerialErrorStatusRegister {
    const SPECIAL_LABEL: &'static [u8] = &[0x34];

    pub fn new() -> Self {
        Self {}
    }

    fn encode(&self) -> Vec<u8> {
        let res: Vec<u8> = Self::SPECIAL_LABEL.into();
        res
    }
}<|MERGE_RESOLUTION|>--- conflicted
+++ resolved
@@ -216,13 +216,10 @@
         res
     }
 }
-<<<<<<< HEAD
-#[derive(Debug, PartialEq, Eq)]
-=======
 
 pub struct SignOutOfMemory {}
 
->>>>>>> 3b66cd48
+#[derive(Debug, PartialEq, Eq)]
 pub struct ConfigureMemory {
     //TODO check only the last file can have a size of 0
     configurations: Vec<MemoryConfiguration>,
