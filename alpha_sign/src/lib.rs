--- conflicted
+++ resolved
@@ -22,11 +22,7 @@
 
 pub const BROADCAST: u8 = 0x00;
 
-<<<<<<< HEAD
-#[derive(Copy, Clone)]
-=======
 #[derive(Copy, Clone, Debug, PartialEq, Eq)]
->>>>>>> 17bb0e0d
 pub struct SignSelector {
     pub sign_type: SignType,
     pub address: u8,
@@ -41,8 +37,6 @@
     }
 }
 
-<<<<<<< HEAD
-=======
 impl SignSelector {
     pub fn new(sign_type: SignType, address: u8) -> Self {
         SignSelector { sign_type, address }
@@ -66,7 +60,6 @@
     }
 }
 
->>>>>>> 17bb0e0d
 #[derive(Debug)]
 pub enum SignError {
     EncodingError(String),
